--- conflicted
+++ resolved
@@ -1684,8 +1684,7 @@
 	// Add -I pkg/GOOS_GOARCH so #include "textflag.h" works in .s files.
 	inc := filepath.Join(goroot, "pkg", fmt.Sprintf("%s_%s", goos, goarch))
 	sfile = mkAbs(p.Dir, sfile)
-<<<<<<< HEAD
-	args := []interface{}{tool(archChar + "a"), "-o", ofile, "-trimpath", b.work, "-I", obj, "-I", inc, "-D", "GOOS_" + goos, "-D", "GOARCH_" + goarch, sfile}
+	args := []interface{}{buildToolExec, tool(archChar + "a"), "-o", ofile, "-trimpath", b.work, "-I", obj, "-I", inc, "-D", "GOOS_" + goos, "-D", "GOARCH_" + goarch, sfile}
 	if err := b.run(p.Dir, p.ImportPath, nil, args...); err != nil {
 		return err
 	}
@@ -1710,9 +1709,6 @@
 		}
 	}
 	return nil
-=======
-	return b.run(p.Dir, p.ImportPath, nil, stringList(buildToolExec, tool(archChar+"a"), "-trimpath", b.work, "-I", obj, "-I", inc, "-o", ofile, "-D", "GOOS_"+goos, "-D", "GOARCH_"+goarch, sfile))
->>>>>>> b8fcae02
 }
 
 func (gcToolchain) pkgpath(basedir string, p *Package) string {
