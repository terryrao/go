// Copyright 2009 The Go Authors. All rights reserved.
// Use of this source code is governed by a BSD-style
// license that can be found in the LICENSE file.

// Package rsa implements RSA encryption as specified in PKCS#1 and RFC 8017.
//
// RSA is a single, fundamental operation that is used in this package to
// implement either public-key encryption or public-key signatures.
//
// The original specification for encryption and signatures with RSA is PKCS#1
// and the terms "RSA encryption" and "RSA signatures" by default refer to
// PKCS#1 version 1.5. However, that specification has flaws and new designs
// should use version 2, usually called by just OAEP and PSS, where
// possible.
//
// Two sets of interfaces are included in this package. When a more abstract
// interface isn't necessary, there are functions for encrypting/decrypting
// with v1.5/OAEP and signing/verifying with v1.5/PSS. If one needs to abstract
// over the public key primitive, the PrivateKey type implements the
// Decrypter and Signer interfaces from the crypto package.
//
// The RSA operations in this package are not implemented using constant-time algorithms.
package rsa

import (
	"crypto"
	"crypto/rand"
	"crypto/subtle"
	"errors"
	"hash"
	"io"
	"math"
	"math/big"

	"crypto/internal/randutil"
)

import (
	"crypto/internal/boring"
	"unsafe"
)

var bigZero = big.NewInt(0)
var bigOne = big.NewInt(1)

// A PublicKey represents the public part of an RSA key.
type PublicKey struct {
	N *big.Int // modulus
	E int      // public exponent

	boring unsafe.Pointer
}

// Size returns the modulus size in bytes. Raw signatures and ciphertexts
// for or by this public key will have the same size.
func (pub *PublicKey) Size() int {
	return (pub.N.BitLen() + 7) / 8
}

// Equal reports whether pub and x have the same value.
func (pub *PublicKey) Equal(x crypto.PublicKey) bool {
	xx, ok := x.(*PublicKey)
	if !ok {
		return false
	}
	return pub.N.Cmp(xx.N) == 0 && pub.E == xx.E
}

// OAEPOptions is an interface for passing options to OAEP decryption using the
// crypto.Decrypter interface.
type OAEPOptions struct {
	// Hash is the hash function that will be used when generating the mask.
	Hash crypto.Hash
	// Label is an arbitrary byte string that must be equal to the value
	// used when encrypting.
	Label []byte
}

var (
	errPublicModulus       = errors.New("crypto/rsa: missing public modulus")
	errPublicExponentSmall = errors.New("crypto/rsa: public exponent too small")
	errPublicExponentLarge = errors.New("crypto/rsa: public exponent too large")
)

// checkPub sanity checks the public key before we use it.
// We require pub.E to fit into a 32-bit integer so that we
// do not have different behavior depending on whether
// int is 32 or 64 bits. See also
// https://www.imperialviolet.org/2012/03/16/rsae.html.
func checkPub(pub *PublicKey) error {
	if pub.N == nil {
		return errPublicModulus
	}
	if pub.E < 2 {
		return errPublicExponentSmall
	}
	if pub.E > 1<<31-1 {
		return errPublicExponentLarge
	}
	return nil
}

// A PrivateKey represents an RSA key
type PrivateKey struct {
	PublicKey            // public part.
	D         *big.Int   // private exponent
	Primes    []*big.Int // prime factors of N, has >= 2 elements.

	// Precomputed contains precomputed values that speed up private
	// operations, if available.
	Precomputed PrecomputedValues

	boring unsafe.Pointer
}

// Public returns the public key corresponding to priv.
func (priv *PrivateKey) Public() crypto.PublicKey {
	return &priv.PublicKey
}

// Sign signs digest with priv, reading randomness from rand. If opts is a
// *PSSOptions then the PSS algorithm will be used, otherwise PKCS#1 v1.5 will
// be used. digest must be the result of hashing the input message using
// opts.HashFunc().
//
// This method implements crypto.Signer, which is an interface to support keys
// where the private part is kept in, for example, a hardware module. Common
// uses should use the Sign* functions in this package directly.
func (priv *PrivateKey) Sign(rand io.Reader, digest []byte, opts crypto.SignerOpts) ([]byte, error) {
	if pssOpts, ok := opts.(*PSSOptions); ok {
		return SignPSS(rand, priv, pssOpts.Hash, digest, pssOpts)
	}

	return SignPKCS1v15(rand, priv, opts.HashFunc(), digest)
}

// Decrypt decrypts ciphertext with priv. If opts is nil or of type
// *PKCS1v15DecryptOptions then PKCS#1 v1.5 decryption is performed. Otherwise
// opts must have type *OAEPOptions and OAEP decryption is done.
func (priv *PrivateKey) Decrypt(rand io.Reader, ciphertext []byte, opts crypto.DecrypterOpts) (plaintext []byte, err error) {
	if opts == nil {
		return DecryptPKCS1v15(rand, priv, ciphertext)
	}

	switch opts := opts.(type) {
	case *OAEPOptions:
		return DecryptOAEP(opts.Hash.New(), rand, priv, ciphertext, opts.Label)

	case *PKCS1v15DecryptOptions:
		if l := opts.SessionKeyLen; l > 0 {
			plaintext = make([]byte, l)
			if _, err := io.ReadFull(rand, plaintext); err != nil {
				return nil, err
			}
			if err := DecryptPKCS1v15SessionKey(rand, priv, ciphertext, plaintext); err != nil {
				return nil, err
			}
			return plaintext, nil
		} else {
			return DecryptPKCS1v15(rand, priv, ciphertext)
		}

	default:
		return nil, errors.New("crypto/rsa: invalid options for Decrypt")
	}
}

type PrecomputedValues struct {
	Dp, Dq *big.Int // D mod (P-1) (or mod Q-1)
	Qinv   *big.Int // Q^-1 mod P

	// CRTValues is used for the 3rd and subsequent primes. Due to a
	// historical accident, the CRT for the first two primes is handled
	// differently in PKCS#1 and interoperability is sufficiently
	// important that we mirror this.
	CRTValues []CRTValue
}

// CRTValue contains the precomputed Chinese remainder theorem values.
type CRTValue struct {
	Exp   *big.Int // D mod (prime-1).
	Coeff *big.Int // R·Coeff ≡ 1 mod Prime.
	R     *big.Int // product of primes prior to this (inc p and q).
}

// Validate performs basic sanity checks on the key.
// It returns nil if the key is valid, or else an error describing a problem.
func (priv *PrivateKey) Validate() error {
	if err := checkPub(&priv.PublicKey); err != nil {
		return err
	}

	// Check that Πprimes == n.
	modulus := new(big.Int).Set(bigOne)
	for _, prime := range priv.Primes {
		// Any primes ≤ 1 will cause divide-by-zero panics later.
		if prime.Cmp(bigOne) <= 0 {
			return errors.New("crypto/rsa: invalid prime value")
		}
		modulus.Mul(modulus, prime)
	}
	if modulus.Cmp(priv.N) != 0 {
		return errors.New("crypto/rsa: invalid modulus")
	}

	// Check that de ≡ 1 mod p-1, for each prime.
	// This implies that e is coprime to each p-1 as e has a multiplicative
	// inverse. Therefore e is coprime to lcm(p-1,q-1,r-1,...) =
	// exponent(ℤ/nℤ). It also implies that a^de ≡ a mod p as a^(p-1) ≡ 1
	// mod p. Thus a^de ≡ a mod n for all a coprime to n, as required.
	congruence := new(big.Int)
	de := new(big.Int).SetInt64(int64(priv.E))
	de.Mul(de, priv.D)
	for _, prime := range priv.Primes {
		pminus1 := new(big.Int).Sub(prime, bigOne)
		congruence.Mod(de, pminus1)
		if congruence.Cmp(bigOne) != 0 {
			return errors.New("crypto/rsa: invalid exponents")
		}
	}
	return nil
}

// GenerateKey generates an RSA keypair of the given bit size using the
// random source random (for example, crypto/rand.Reader).
func GenerateKey(random io.Reader, bits int) (*PrivateKey, error) {
	return GenerateMultiPrimeKey(random, 2, bits)
}

// GenerateMultiPrimeKey generates a multi-prime RSA keypair of the given bit
// size and the given random source, as suggested in [1]. Although the public
// keys are compatible (actually, indistinguishable) from the 2-prime case,
// the private keys are not. Thus it may not be possible to export multi-prime
// private keys in certain formats or to subsequently import them into other
// code.
//
// Table 1 in [2] suggests maximum numbers of primes for a given size.
//
// [1] US patent 4405829 (1972, expired)
// [2] http://www.cacr.math.uwaterloo.ca/techreports/2006/cacr2006-16.pdf
func GenerateMultiPrimeKey(random io.Reader, nprimes int, bits int) (*PrivateKey, error) {
	randutil.MaybeReadByte(random)

	if boring.Enabled && random == boring.RandReader && nprimes == 2 && (bits == 2048 || bits == 3072) {
		N, E, D, P, Q, Dp, Dq, Qinv, err := boring.GenerateKeyRSA(bits)
		if err != nil {
			return nil, err
		}
		e64 := E.Int64()
		if !E.IsInt64() || int64(int(e64)) != e64 {
			return nil, errors.New("crypto/rsa: generated key exponent too large")
		}
		key := &PrivateKey{
			PublicKey: PublicKey{
				N: N,
				E: int(e64),
			},
			D:      D,
			Primes: []*big.Int{P, Q},
			Precomputed: PrecomputedValues{
				Dp:        Dp,
				Dq:        Dq,
				Qinv:      Qinv,
				CRTValues: make([]CRTValue, 0), // non-nil, to match Precompute
			},
		}
		return key, nil
	}

	priv := new(PrivateKey)
	priv.E = 65537

	if nprimes < 2 {
		return nil, errors.New("crypto/rsa: GenerateMultiPrimeKey: nprimes must be >= 2")
	}

	if bits < 64 {
		primeLimit := float64(uint64(1) << uint(bits/nprimes))
		// pi approximates the number of primes less than primeLimit
		pi := primeLimit / (math.Log(primeLimit) - 1)
		// Generated primes start with 11 (in binary) so we can only
		// use a quarter of them.
		pi /= 4
		// Use a factor of two to ensure that key generation terminates
		// in a reasonable amount of time.
		pi /= 2
		if pi <= float64(nprimes) {
			return nil, errors.New("crypto/rsa: too few primes of given length to generate an RSA key")
		}
	}

	primes := make([]*big.Int, nprimes)

NextSetOfPrimes:
	for {
		todo := bits
		// crypto/rand should set the top two bits in each prime.
		// Thus each prime has the form
		//   p_i = 2^bitlen(p_i) × 0.11... (in base 2).
		// And the product is:
		//   P = 2^todo × α
		// where α is the product of nprimes numbers of the form 0.11...
		//
		// If α < 1/2 (which can happen for nprimes > 2), we need to
		// shift todo to compensate for lost bits: the mean value of 0.11...
		// is 7/8, so todo + shift - nprimes * log2(7/8) ~= bits - 1/2
		// will give good results.
		if nprimes >= 7 {
			todo += (nprimes - 2) / 5
		}
		for i := 0; i < nprimes; i++ {
			var err error
			primes[i], err = rand.Prime(random, todo/(nprimes-i))
			if err != nil {
				return nil, err
			}
			todo -= primes[i].BitLen()
		}

		// Make sure that primes is pairwise unequal.
		for i, prime := range primes {
			for j := 0; j < i; j++ {
				if prime.Cmp(primes[j]) == 0 {
					continue NextSetOfPrimes
				}
			}
		}

		n := new(big.Int).Set(bigOne)
		totient := new(big.Int).Set(bigOne)
		pminus1 := new(big.Int)
		for _, prime := range primes {
			n.Mul(n, prime)
			pminus1.Sub(prime, bigOne)
			totient.Mul(totient, pminus1)
		}
		if n.BitLen() != bits {
			// This should never happen for nprimes == 2 because
			// crypto/rand should set the top two bits in each prime.
			// For nprimes > 2 we hope it does not happen often.
			continue NextSetOfPrimes
		}

		priv.D = new(big.Int)
		e := big.NewInt(int64(priv.E))
		ok := priv.D.ModInverse(e, totient)

		if ok != nil {
			priv.Primes = primes
			priv.N = n
			break
		}
	}

	priv.Precompute()
	return priv, nil
}

// incCounter increments a four byte, big-endian counter.
func incCounter(c *[4]byte) {
	if c[3]++; c[3] != 0 {
		return
	}
	if c[2]++; c[2] != 0 {
		return
	}
	if c[1]++; c[1] != 0 {
		return
	}
	c[0]++
}

// mgf1XOR XORs the bytes in out with a mask generated using the MGF1 function
// specified in PKCS#1 v2.1.
func mgf1XOR(out []byte, hash hash.Hash, seed []byte) {
	var counter [4]byte
	var digest []byte

	done := 0
	for done < len(out) {
		hash.Write(seed)
		hash.Write(counter[0:4])
		digest = hash.Sum(digest[:0])
		hash.Reset()

		for i := 0; i < len(digest) && done < len(out); i++ {
			out[done] ^= digest[i]
			done++
		}
		incCounter(&counter)
	}
}

// ErrMessageTooLong is returned when attempting to encrypt a message which is
// too large for the size of the public key.
var ErrMessageTooLong = errors.New("crypto/rsa: message too long for RSA public key size")

func encrypt(c *big.Int, pub *PublicKey, m *big.Int) *big.Int {
	boring.Unreachable()
	e := big.NewInt(int64(pub.E))
	c.Exp(m, e, pub.N)
	return c
}

// EncryptOAEP encrypts the given message with RSA-OAEP.
//
// OAEP is parameterised by a hash function that is used as a random oracle.
// Encryption and decryption of a given message must use the same hash function
// and sha256.New() is a reasonable choice.
//
// The random parameter is used as a source of entropy to ensure that
// encrypting the same message twice doesn't result in the same ciphertext.
//
// The label parameter may contain arbitrary data that will not be encrypted,
// but which gives important context to the message. For example, if a given
// public key is used to decrypt two types of messages then distinct label
// values could be used to ensure that a ciphertext for one purpose cannot be
// used for another by an attacker. If not required it can be empty.
//
// The message must be no longer than the length of the public modulus minus
// twice the hash length, minus a further 2.
func EncryptOAEP(hash hash.Hash, random io.Reader, pub *PublicKey, msg []byte, label []byte) ([]byte, error) {
	if err := checkPub(pub); err != nil {
		return nil, err
	}
	hash.Reset()
	k := pub.Size()
	if len(msg) > k-2*hash.Size()-2 {
		return nil, ErrMessageTooLong
	}

	if boring.Enabled && random == boring.RandReader {
		bkey, err := boringPublicKey(pub)
		if err != nil {
			return nil, err
		}
		return boring.EncryptRSAOAEP(hash, bkey, msg, label)
	}
	boring.UnreachableExceptTests()

	hash.Write(label)
	lHash := hash.Sum(nil)
	hash.Reset()

	em := make([]byte, k)
	seed := em[1 : 1+hash.Size()]
	db := em[1+hash.Size():]

	copy(db[0:hash.Size()], lHash)
	db[len(db)-len(msg)-1] = 1
	copy(db[len(db)-len(msg):], msg)

	_, err := io.ReadFull(random, seed)
	if err != nil {
		return nil, err
	}

	mgf1XOR(db, hash, seed)
	mgf1XOR(seed, hash, db)

<<<<<<< HEAD
	var out []byte
	if boring.Enabled {
		var bkey *boring.PublicKeyRSA
		bkey, err = boringPublicKey(pub)
		if err != nil {
			return nil, err
		}
		c, err := boring.EncryptRSANoPadding(bkey, em)
		if err != nil {
			return nil, err
		}
		out = c
	} else {
		m := new(big.Int)
		m.SetBytes(em)
		c := encrypt(new(big.Int), pub, m)
		out = c.Bytes()
	}
=======
	m := new(big.Int)
	m.SetBytes(em)
	c := encrypt(new(big.Int), pub, m)
>>>>>>> c9d5f60e

	out := make([]byte, k)
	return c.FillBytes(out), nil
}

// ErrDecryption represents a failure to decrypt a message.
// It is deliberately vague to avoid adaptive attacks.
var ErrDecryption = errors.New("crypto/rsa: decryption error")

// ErrVerification represents a failure to verify a signature.
// It is deliberately vague to avoid adaptive attacks.
var ErrVerification = errors.New("crypto/rsa: verification error")

// Precompute performs some calculations that speed up private key operations
// in the future.
func (priv *PrivateKey) Precompute() {
	if priv.Precomputed.Dp != nil {
		return
	}

	priv.Precomputed.Dp = new(big.Int).Sub(priv.Primes[0], bigOne)
	priv.Precomputed.Dp.Mod(priv.D, priv.Precomputed.Dp)

	priv.Precomputed.Dq = new(big.Int).Sub(priv.Primes[1], bigOne)
	priv.Precomputed.Dq.Mod(priv.D, priv.Precomputed.Dq)

	priv.Precomputed.Qinv = new(big.Int).ModInverse(priv.Primes[1], priv.Primes[0])

	r := new(big.Int).Mul(priv.Primes[0], priv.Primes[1])
	priv.Precomputed.CRTValues = make([]CRTValue, len(priv.Primes)-2)
	for i := 2; i < len(priv.Primes); i++ {
		prime := priv.Primes[i]
		values := &priv.Precomputed.CRTValues[i-2]

		values.Exp = new(big.Int).Sub(prime, bigOne)
		values.Exp.Mod(priv.D, values.Exp)

		values.R = new(big.Int).Set(r)
		values.Coeff = new(big.Int).ModInverse(r, prime)

		r.Mul(r, prime)
	}
}

// decrypt performs an RSA decryption, resulting in a plaintext integer. If a
// random source is given, RSA blinding is used.
func decrypt(random io.Reader, priv *PrivateKey, c *big.Int) (m *big.Int, err error) {
	if len(priv.Primes) <= 2 {
		boring.Unreachable()
	}
	// TODO(agl): can we get away with reusing blinds?
	if c.Cmp(priv.N) > 0 {
		err = ErrDecryption
		return
	}
	if priv.N.Sign() == 0 {
		return nil, ErrDecryption
	}

	var ir *big.Int
	if random != nil {
		randutil.MaybeReadByte(random)

		// Blinding enabled. Blinding involves multiplying c by r^e.
		// Then the decryption operation performs (m^e * r^e)^d mod n
		// which equals mr mod n. The factor of r can then be removed
		// by multiplying by the multiplicative inverse of r.

		var r *big.Int
		ir = new(big.Int)
		for {
			r, err = rand.Int(random, priv.N)
			if err != nil {
				return
			}
			if r.Cmp(bigZero) == 0 {
				r = bigOne
			}
			ok := ir.ModInverse(r, priv.N)
			if ok != nil {
				break
			}
		}
		bigE := big.NewInt(int64(priv.E))
		rpowe := new(big.Int).Exp(r, bigE, priv.N) // N != 0
		cCopy := new(big.Int).Set(c)
		cCopy.Mul(cCopy, rpowe)
		cCopy.Mod(cCopy, priv.N)
		c = cCopy
	}

	if priv.Precomputed.Dp == nil {
		m = new(big.Int).Exp(c, priv.D, priv.N)
	} else {
		// We have the precalculated values needed for the CRT.
		m = new(big.Int).Exp(c, priv.Precomputed.Dp, priv.Primes[0])
		m2 := new(big.Int).Exp(c, priv.Precomputed.Dq, priv.Primes[1])
		m.Sub(m, m2)
		if m.Sign() < 0 {
			m.Add(m, priv.Primes[0])
		}
		m.Mul(m, priv.Precomputed.Qinv)
		m.Mod(m, priv.Primes[0])
		m.Mul(m, priv.Primes[1])
		m.Add(m, m2)

		for i, values := range priv.Precomputed.CRTValues {
			prime := priv.Primes[2+i]
			m2.Exp(c, values.Exp, prime)
			m2.Sub(m2, m)
			m2.Mul(m2, values.Coeff)
			m2.Mod(m2, prime)
			if m2.Sign() < 0 {
				m2.Add(m2, prime)
			}
			m2.Mul(m2, values.R)
			m.Add(m, m2)
		}
	}

	if ir != nil {
		// Unblind.
		m.Mul(m, ir)
		m.Mod(m, priv.N)
	}

	return
}

func decryptAndCheck(random io.Reader, priv *PrivateKey, c *big.Int) (m *big.Int, err error) {
	m, err = decrypt(random, priv, c)
	if err != nil {
		return nil, err
	}

	// In order to defend against errors in the CRT computation, m^e is
	// calculated, which should match the original ciphertext.
	check := encrypt(new(big.Int), &priv.PublicKey, m)
	if c.Cmp(check) != 0 {
		return nil, errors.New("rsa: internal error")
	}
	return m, nil
}

// DecryptOAEP decrypts ciphertext using RSA-OAEP.
//
// OAEP is parameterised by a hash function that is used as a random oracle.
// Encryption and decryption of a given message must use the same hash function
// and sha256.New() is a reasonable choice.
//
// The random parameter, if not nil, is used to blind the private-key operation
// and avoid timing side-channel attacks. Blinding is purely internal to this
// function – the random data need not match that used when encrypting.
//
// The label parameter must match the value given when encrypting. See
// EncryptOAEP for details.
func DecryptOAEP(hash hash.Hash, random io.Reader, priv *PrivateKey, ciphertext []byte, label []byte) ([]byte, error) {
	if err := checkPub(&priv.PublicKey); err != nil {
		return nil, err
	}
	k := priv.Size()
	if len(ciphertext) > k ||
		k < hash.Size()*2+2 {
		return nil, ErrDecryption
	}

	if boring.Enabled {
		bkey, err := boringPrivateKey(priv)
		if err != nil {
			return nil, err
		}
		out, err := boring.DecryptRSAOAEP(hash, bkey, ciphertext, label)
		if err != nil {
			return nil, ErrDecryption
		}
		return out, nil
	}
	c := new(big.Int).SetBytes(ciphertext)

	m, err := decrypt(random, priv, c)
	if err != nil {
		return nil, err
	}

	hash.Write(label)
	lHash := hash.Sum(nil)
	hash.Reset()

	// We probably leak the number of leading zeros.
	// It's not clear that we can do anything about this.
	em := m.FillBytes(make([]byte, k))

	firstByteIsZero := subtle.ConstantTimeByteEq(em[0], 0)

	seed := em[1 : hash.Size()+1]
	db := em[hash.Size()+1:]

	mgf1XOR(seed, hash, db)
	mgf1XOR(db, hash, seed)

	lHash2 := db[0:hash.Size()]

	// We have to validate the plaintext in constant time in order to avoid
	// attacks like: J. Manger. A Chosen Ciphertext Attack on RSA Optimal
	// Asymmetric Encryption Padding (OAEP) as Standardized in PKCS #1
	// v2.0. In J. Kilian, editor, Advances in Cryptology.
	lHash2Good := subtle.ConstantTimeCompare(lHash, lHash2)

	// The remainder of the plaintext must be zero or more 0x00, followed
	// by 0x01, followed by the message.
	//   lookingForIndex: 1 iff we are still looking for the 0x01
	//   index: the offset of the first 0x01 byte
	//   invalid: 1 iff we saw a non-zero byte before the 0x01.
	var lookingForIndex, index, invalid int
	lookingForIndex = 1
	rest := db[hash.Size():]

	for i := 0; i < len(rest); i++ {
		equals0 := subtle.ConstantTimeByteEq(rest[i], 0)
		equals1 := subtle.ConstantTimeByteEq(rest[i], 1)
		index = subtle.ConstantTimeSelect(lookingForIndex&equals1, i, index)
		lookingForIndex = subtle.ConstantTimeSelect(equals1, 0, lookingForIndex)
		invalid = subtle.ConstantTimeSelect(lookingForIndex&^equals0, 1, invalid)
	}

	if firstByteIsZero&lHash2Good&^invalid&^lookingForIndex != 1 {
		return nil, ErrDecryption
	}

	return rest[index+1:], nil
}<|MERGE_RESOLUTION|>--- conflicted
+++ resolved
@@ -458,30 +458,18 @@
 	mgf1XOR(db, hash, seed)
 	mgf1XOR(seed, hash, db)
 
-<<<<<<< HEAD
-	var out []byte
 	if boring.Enabled {
 		var bkey *boring.PublicKeyRSA
 		bkey, err = boringPublicKey(pub)
 		if err != nil {
 			return nil, err
 		}
-		c, err := boring.EncryptRSANoPadding(bkey, em)
-		if err != nil {
-			return nil, err
-		}
-		out = c
-	} else {
-		m := new(big.Int)
-		m.SetBytes(em)
-		c := encrypt(new(big.Int), pub, m)
-		out = c.Bytes()
-	}
-=======
+		return boring.EncryptRSANoPadding(bkey, em)
+	}
+
 	m := new(big.Int)
 	m.SetBytes(em)
 	c := encrypt(new(big.Int), pub, m)
->>>>>>> c9d5f60e
 
 	out := make([]byte, k)
 	return c.FillBytes(out), nil
