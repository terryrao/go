// Copyright 2013 The Go Authors. All rights reserved.
// Use of this source code is governed by a BSD-style
// license that can be found in the LICENSE file.

// This file tests types.Check by using it to
// typecheck the standard library and tests.

package types_test

import (
	"fmt"
	"go/ast"
	"go/build"
	"go/importer"
	"go/parser"
	"go/scanner"
	"go/token"
	"internal/testenv"
	"os"
	"path/filepath"
	"runtime"
	"strings"
	"testing"
	"time"

	. "go/types"
)

// Use the same importer for all std lib tests to
// avoid repeated importing of the same packages.
var stdLibImporter = importer.Default()

func TestStdlib(t *testing.T) {
	testenv.MustHaveGoBuild(t)

	pkgCount := 0
	duration := walkPkgDirs(filepath.Join(runtime.GOROOT(), "src"), func(dir string, filenames []string) {
		typecheck(t, dir, filenames)
		pkgCount++
	}, t.Error)

	if testing.Verbose() {
		fmt.Println(pkgCount, "packages typechecked in", duration)
	}
}

// firstComment returns the contents of the first non-empty comment in
// the given file, "skip", or the empty string. No matter the present
// comments, if any of them contains a build tag, the result is always
// "skip". Only comments before the "package" token and within the first
// 4K of the file are considered.
func firstComment(filename string) string {
	f, err := os.Open(filename)
	if err != nil {
		return ""
	}
	defer f.Close()

	var src [4 << 10]byte // read at most 4KB
	n, _ := f.Read(src[:])

	var first string
	var s scanner.Scanner
	s.Init(fset.AddFile("", fset.Base(), n), src[:n], nil /* ignore errors */, scanner.ScanComments)
	for {
		_, tok, lit := s.Scan()
		switch tok {
		case token.COMMENT:
			// remove trailing */ of multi-line comment
			if lit[1] == '*' {
				lit = lit[:len(lit)-2]
			}
			contents := strings.TrimSpace(lit[2:])
			if strings.HasPrefix(contents, "+build ") {
				return "skip"
			}
			if first == "" {
				first = contents // contents may be "" but that's ok
			}
			// continue as we may still see build tags

		case token.PACKAGE, token.EOF:
			return first
		}
	}
}

func testTestDir(t *testing.T, path string, ignore ...string) {
	files, err := os.ReadDir(path)
	if err != nil {
		t.Fatal(err)
	}

	excluded := make(map[string]bool)
	for _, filename := range ignore {
		excluded[filename] = true
	}

	fset := token.NewFileSet()
	for _, f := range files {
		// filter directory contents
		if f.IsDir() || !strings.HasSuffix(f.Name(), ".go") || excluded[f.Name()] {
			continue
		}

		// get per-file instructions
		expectErrors := false
		filename := filepath.Join(path, f.Name())
		if comment := firstComment(filename); comment != "" {
			fields := strings.Fields(comment)
			switch fields[0] {
			case "skip", "compiledir":
				continue // ignore this file
			case "errorcheck":
				expectErrors = true
				for _, arg := range fields[1:] {
					if arg == "-0" || arg == "-+" || arg == "-std" {
						// Marked explicitly as not expected errors (-0),
						// or marked as compiling runtime/stdlib, which is only done
						// to trigger runtime/stdlib-only error output.
						// In both cases, the code should typecheck.
						expectErrors = false
						break
					}
				}
			}
		}

		// parse and type-check file
		file, err := parser.ParseFile(fset, filename, nil, 0)
		if err == nil {
			conf := Config{Importer: stdLibImporter}
			_, err = conf.Check(filename, fset, []*ast.File{file}, nil)
		}

		if expectErrors {
			if err == nil {
				t.Errorf("expected errors but found none in %s", filename)
			}
		} else {
			if err != nil {
				t.Error(err)
			}
		}
	}
}

func TestStdTest(t *testing.T) {
	testenv.MustHaveGoBuild(t)

	if testing.Short() && testenv.Builder() == "" {
		t.Skip("skipping in short mode")
	}

	testTestDir(t, filepath.Join(runtime.GOROOT(), "test"),
		"cmplxdivide.go", // also needs file cmplxdivide1.go - ignore
		"directive.go",   // tests compiler rejection of bad directive placement - ignore
<<<<<<< HEAD
		"linkname2.go",   // go/types doesn't check validity of //go:xxx directives
=======
		"embedfunc.go",   // tests //go:embed
		"embedvers.go",   // tests //go:embed
>>>>>>> dab3e5af
	)
}

func TestStdFixed(t *testing.T) {
	testenv.MustHaveGoBuild(t)

	if testing.Short() && testenv.Builder() == "" {
		t.Skip("skipping in short mode")
	}

	testTestDir(t, filepath.Join(runtime.GOROOT(), "test", "fixedbugs"),
		"bug248.go", "bug302.go", "bug369.go", // complex test instructions - ignore
		"issue6889.go",   // gc-specific test
		"issue7746.go",   // large constants - consumes too much memory
		"issue11362.go",  // canonical import path check
		"issue16369.go",  // go/types handles this correctly - not an issue
		"issue18459.go",  // go/types doesn't check validity of //go:xxx directives
		"issue18882.go",  // go/types doesn't check validity of //go:xxx directives
		"issue20232.go",  // go/types handles larger constants than gc
		"issue20529.go",  // go/types does not have constraints on stack size
		"issue22200.go",  // go/types does not have constraints on stack size
		"issue22200b.go", // go/types does not have constraints on stack size
		"issue25507.go",  // go/types does not have constraints on stack size
		"issue20780.go",  // go/types does not have constraints on stack size
		"issue31747.go",  // go/types does not have constraints on language level (-lang=go1.12) (see #31793)
		"issue34329.go",  // go/types does not have constraints on language level (-lang=go1.13) (see #31793)
		"bug251.go",      // issue #34333 which was exposed with fix for #34151
		"issue42058a.go", // go/types does not have constraints on channel element size
		"issue42058b.go", // go/types does not have constraints on channel element size
	)
}

func TestStdKen(t *testing.T) {
	testenv.MustHaveGoBuild(t)

	testTestDir(t, filepath.Join(runtime.GOROOT(), "test", "ken"))
}

// Package paths of excluded packages.
var excluded = map[string]bool{
	"builtin": true,
}

// typecheck typechecks the given package files.
func typecheck(t *testing.T, path string, filenames []string) {
	fset := token.NewFileSet()

	// parse package files
	var files []*ast.File
	for _, filename := range filenames {
		file, err := parser.ParseFile(fset, filename, nil, parser.AllErrors)
		if err != nil {
			// the parser error may be a list of individual errors; report them all
			if list, ok := err.(scanner.ErrorList); ok {
				for _, err := range list {
					t.Error(err)
				}
				return
			}
			t.Error(err)
			return
		}

		if testing.Verbose() {
			if len(files) == 0 {
				fmt.Println("package", file.Name.Name)
			}
			fmt.Println("\t", filename)
		}

		files = append(files, file)
	}

	// typecheck package files
	conf := Config{
		Error:    func(err error) { t.Error(err) },
		Importer: stdLibImporter,
	}
	info := Info{Uses: make(map[*ast.Ident]Object)}
	conf.Check(path, fset, files, &info)

	// Perform checks of API invariants.

	// All Objects have a package, except predeclared ones.
	errorError := Universe.Lookup("error").Type().Underlying().(*Interface).ExplicitMethod(0) // (error).Error
	for id, obj := range info.Uses {
		predeclared := obj == Universe.Lookup(obj.Name()) || obj == errorError
		if predeclared == (obj.Pkg() != nil) {
			posn := fset.Position(id.Pos())
			if predeclared {
				t.Errorf("%s: predeclared object with package: %s", posn, obj)
			} else {
				t.Errorf("%s: user-defined object without package: %s", posn, obj)
			}
		}
	}
}

// pkgFilenames returns the list of package filenames for the given directory.
func pkgFilenames(dir string) ([]string, error) {
	ctxt := build.Default
	ctxt.CgoEnabled = false
	pkg, err := ctxt.ImportDir(dir, 0)
	if err != nil {
		if _, nogo := err.(*build.NoGoError); nogo {
			return nil, nil // no *.go files, not an error
		}
		return nil, err
	}
	if excluded[pkg.ImportPath] {
		return nil, nil
	}
	var filenames []string
	for _, name := range pkg.GoFiles {
		filenames = append(filenames, filepath.Join(pkg.Dir, name))
	}
	for _, name := range pkg.TestGoFiles {
		filenames = append(filenames, filepath.Join(pkg.Dir, name))
	}
	return filenames, nil
}

func walkPkgDirs(dir string, pkgh func(dir string, filenames []string), errh func(args ...interface{})) time.Duration {
	w := walker{time.Now(), 10 * time.Millisecond, pkgh, errh}
	w.walk(dir)
	return time.Since(w.start)
}

type walker struct {
	start time.Time
	dmax  time.Duration
	pkgh  func(dir string, filenames []string)
	errh  func(args ...interface{})
}

func (w *walker) walk(dir string) {
	// limit run time for short tests
	if testing.Short() && time.Since(w.start) >= w.dmax {
		return
	}

	files, err := os.ReadDir(dir)
	if err != nil {
		w.errh(err)
		return
	}

	// apply pkgh to the files in directory dir
	// but ignore files directly under $GOROOT/src (might be temporary test files).
	if dir != filepath.Join(runtime.GOROOT(), "src") {
		files, err := pkgFilenames(dir)
		if err != nil {
			w.errh(err)
			return
		}
		if files != nil {
			w.pkgh(dir, files)
		}
	}

	// traverse subdirectories, but don't walk into testdata
	for _, f := range files {
		if f.IsDir() && f.Name() != "testdata" {
			w.walk(filepath.Join(dir, f.Name()))
		}
	}
}<|MERGE_RESOLUTION|>--- conflicted
+++ resolved
@@ -155,12 +155,9 @@
 	testTestDir(t, filepath.Join(runtime.GOROOT(), "test"),
 		"cmplxdivide.go", // also needs file cmplxdivide1.go - ignore
 		"directive.go",   // tests compiler rejection of bad directive placement - ignore
-<<<<<<< HEAD
-		"linkname2.go",   // go/types doesn't check validity of //go:xxx directives
-=======
 		"embedfunc.go",   // tests //go:embed
 		"embedvers.go",   // tests //go:embed
->>>>>>> dab3e5af
+		"linkname2.go",   // go/types doesn't check validity of //go:xxx directives
 	)
 }
 
